--- conflicted
+++ resolved
@@ -1,21 +1,16 @@
-train:
-<<<<<<< HEAD
-  batch_size: 32
-  init_lr: 0.0001
-  max_epochs: 2
-=======
-  batch_size: 16
-  max_epochs: 1
->>>>>>> 184a990e
-  val_split: 0.2
-  nb_workers: 0 # set to 0 if you get an error
-
-evaluate:
-  batch_size: 1
-  nb_workers: 0 # set to 0 if you get an error
-
-audio:
-  audio_duration: 30000
-  sample_rate: 44100
-  nb_channels: 2
-  time_shift: 0.2 # in percentage of audio_duration
+train:
+  batch_size: 32
+  init_lr: 0.0001
+  max_epochs: 2
+  val_split: 0.2
+  nb_workers: 0 # set to 0 if you get an error
+
+evaluate:
+  batch_size: 1
+  nb_workers: 0 # set to 0 if you get an error
+
+audio:
+  audio_duration: 30000
+  sample_rate: 44100
+  nb_channels: 2
+  time_shift: 0.2 # in percentage of audio_duration