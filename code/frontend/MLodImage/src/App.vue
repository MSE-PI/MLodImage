<script setup lang="ts">
import { MessageColor, MessageIcon, Status, StatusMessage, store } from '@/utils/store';
import { get, getResults, postFile, postURL } from './utils/api';
import FileUpload from '@/components/FileUpload.vue';
import JSZip from 'jszip';

const isMobile = () => {
    return window.innerWidth <= 768;
};
const ORCHESTRATOR_URL = 'orchestrator-mlodimage.kube.isc.heia-fr.ch';
let ws: WebSocket;

const initWebSocket = () => {
    // on localhost, use ws:// instead of wss://
    ws = new WebSocket(`wss://${ORCHESTRATOR_URL}/ws/${store.execution_id}`);

    ws.onopen = () => {
        console.log(`WebSocket Client Connected with execution_id ${store.execution_id}`);
    };

    ws.onclose = () => {
        console.log('WebSocket Client Disconnected');
    };

    ws.onerror = (e) => {
        console.log('Connection Error', e);
    };

    ws.onmessage = (msg) => {
        const message = JSON.parse(msg.data);
        setStatus(message.status);
        if (message.status == Status.RESULT_READY) {
            store.intermediate_results.image_generation_models.value = JSON.parse(message.results.image_generation.model_ids);
            store.intermediate_results.image_generation.value = JSON.stringify(message.results.image_generation);
            getResult();
        } else if (message.status == Status.FAILED) {
            store.disabled = false;
        } else {
            if (message.results && message.results.whisper) {
                store.intermediate_results.whisper.value = message.results.whisper;
            }
            if (message.results && message.results.sentiment_analysis) {
                store.intermediate_results.sentiment.value = message.results.sentiment_analysis;
            }
            if (message.results && message.results.music_style) {
                store.intermediate_results.music_style.value = message.results.music_style;
            }
            if (message.results) {
                console.log('message.results: ', message.results)
            }
        }
    };
}

const setStatus = (status: any) => {
    store.status = status;
    store.progress = adaptProgress(status);
    store.status_message = changeStatusMessage(status);
    store.message_icon = changeStatusIcon(status);
    store.message_color = changeMessageColor(status);
};

const resetStore = () => {
    store.url = '';
    store.file = new File([], '');
    store.disabled = true;
    store.execution_id = '';
    store.result = {
        zip_file: new Blob(),
        images: [],
    };
    store.intermediate_results = {
        whisper: {
            title: "Text Recognition",
            value: 'null',
        },
        sentiment: {
            title: "Sentiment Analysis",
            value: 'null',
        },
        music_style: {
            title: "Music Style Detection",
            value: 'null',
        },
        image_generation: {
            title: "Image Generation",
            value: 'null',
        },
        image_generation_models: {
            title: "Image Generation Models",
            value: [],
        }
    };
    store.status = Status.IDLE;
    store.status_message = StatusMessage.IDLE;
    store.message_icon = MessageIcon.IDLE;
    store.message_color = MessageColor.IDLE;
    store.progress = 0;
    store.window_page = "run";
    setStatus(Status.IDLE);
    if (ws) {
        ws.close();
    }
};

const adaptProgress = (status: Status) => {
    switch (status) {
        case Status.WAITING:
            return 0;
        case Status.RUNNING_YOUTUBE_DOWNLOADER:
            return 17;
        case Status.RUNNING_WHISPER:
            return 34;
        case Status.RUNNING_SENTIMENT:
            return 51;
        case Status.RUNNING_MUSIC_STYLE:
            return 68;
        case Status.RUNNING_IMAGE_GENERATION:
            return 85;
        case Status.RESULT_READY:
            return 100;
        case Status.FAILED:
            return 100;
        default:
            return 0;
    }
};

const changeStatusMessage = (status: Status) => {
    switch (status) {
        case Status.WAITING:
            return StatusMessage.WAITING;
        case Status.RUNNING_YOUTUBE_DOWNLOADER:
            return StatusMessage.RUNNING_YOUTUBE_DOWNLOADER;
        case Status.RUNNING_WHISPER:
            return StatusMessage.RUNNING_WHISPER;
        case Status.RUNNING_SENTIMENT:
            return StatusMessage.RUNNING_SENTIMENT;
        case Status.RUNNING_MUSIC_STYLE:
            return StatusMessage.RUNNING_MUSIC_STYLE;
        case Status.RUNNING_IMAGE_GENERATION:
            return StatusMessage.RUNNING_IMAGE_GENERATION;
        case Status.RESULT_READY:
            return StatusMessage.RESULT_READY;
        case Status.FINISHED:
            return StatusMessage.FINISHED;
        case Status.FAILED:
            return StatusMessage.FAILED;
        default:
            return StatusMessage.IDLE;
    }
};

const changeStatusIcon = (status: Status) => {
    switch (status) {
        case Status.WAITING:
            return MessageIcon.WAITING;
        case Status.RUNNING_YOUTUBE_DOWNLOADER:
            return MessageIcon.RUNNING_YOUTUBE_DOWNLOADER;
        case Status.RUNNING_WHISPER:
            return MessageIcon.RUNNING_WHISPER;
        case Status.RUNNING_SENTIMENT:
            return MessageIcon.RUNNING_SENTIMENT;
        case Status.RUNNING_MUSIC_STYLE:
            return MessageIcon.RUNNING_MUSIC_STYLE;
        case Status.RUNNING_IMAGE_GENERATION:
            return MessageIcon.RUNNING_IMAGE_GENERATION;
        case Status.RESULT_READY:
            return MessageIcon.RESULT_READY;
        case Status.FINISHED:
            return MessageIcon.FINISHED;
        case Status.FAILED:
            return MessageIcon.FAILED;
        default:
            return MessageIcon.IDLE;
    }
};

const changeMessageColor = (status: Status) => {
    switch (status) {
        case Status.WAITING:
            return MessageColor.WAITING;
        case Status.RUNNING_YOUTUBE_DOWNLOADER:
            return MessageColor.RUNNING_YOUTUBE_DOWNLOADER;
        case Status.RUNNING_WHISPER:
            return MessageColor.RUNNING_WHISPER;
        case Status.RUNNING_SENTIMENT:
            return MessageColor.RUNNING_SENTIMENT;
        case Status.RUNNING_MUSIC_STYLE:
            return MessageColor.RUNNING_MUSIC_STYLE;
        case Status.RUNNING_IMAGE_GENERATION:
            return MessageColor.RUNNING_IMAGE_GENERATION;
        case Status.RESULT_READY:
            return MessageColor.RESULT_READY;
        case Status.FINISHED:
            return MessageColor.FINISHED;
        case Status.FAILED:
            return MessageColor.FAILED;
        default:
            return MessageColor.IDLE;
    }
};

const launchPipeline = async () => {
    const result = await get(`https://${ORCHESTRATOR_URL}/run/${store.execution_id}`);
    if (!result) {
        setStatus(Status.FAILED);
        store.disabled = false;
        return;
    } else {
        initWebSocket();
        setStatus(result.status);
    }
};

const handleClick = async () => {
    store.disabled = true;
    let result;
    if (store.file.name.length > 0) {
        result = await postFile(`https://${ORCHESTRATOR_URL}/create`, store.file!);
    } else {
        result = await postURL(`https://${ORCHESTRATOR_URL}/create`, store.url);
    }
    if (result) {
        store.execution_id = result.id;
        setStatus(result.status);
        await launchPipeline();
    } else {
        store.disabled = false;
    }
};

const getResult = async () => {
    const result = await getResults(`https://${ORCHESTRATOR_URL}/result/${store.execution_id}`);
    if (result) {
        store.result.zip_file = result as Blob;
        const zip = new JSZip();
        const blob = new Blob([result as Blob], {type: 'application/zip'});
        const files = await zip.loadAsync(blob);
        const images = [];
        for (const file in files.files) {
            const image = await files.files[file].async('blob');
            images.push(URL.createObjectURL(image));
        }
        // @ts-ignore-next-line
        store.result.images = images;
        store.disabled = false;
        ws.close();
    }
};

const downloadImage = (index: number) => {
    const link = document.createElement('a');
    link.href = store.result.images[index];
    link.download = `result_${index}.png`;
    document.body.appendChild(link);
    link.click();
    document.body.removeChild(link);
}

const downloadAll = () => {
    const link = document.createElement('a');
    link.href = URL.createObjectURL(store.result.zip_file);
    link.download = 'result.zip';
    document.body.appendChild(link);
    link.click();
    document.body.removeChild(link);
};

</script>

<template>
    <v-container class="bg-surface-variant full-height centered bg-gradient" fluid>
        <v-layout fill-height>
            <v-row align="center" justify="center">
                <v-col cols="12" sm="8" md="6" lg="4">
                    <v-window
                        v-model="store.window_page"
                        elevation="10"
                    >
                        <v-window-item
                            value="run"
                        >
                            <v-card
                                width="100%"
                                class="mx-auto gradient rounded-lg card-container"
                            >
                                <v-card-title class="headline card">
                                    <img
                                        class="mt-3"
                                        src="@/assets/logo.svg"
                                        alt="logo"/>
                                </v-card-title>
                                <v-card-text
                                    v-if="
                                store.status == Status.CREATED ||
                                store.status == Status.WAITING ||
                                store.status == Status.RUNNING_YOUTUBE_DOWNLOADER ||
                                store.status == Status.RUNNING_WHISPER ||
                                store.status == Status.RUNNING_MUSIC_STYLE ||
                                store.status == Status.RUNNING_SENTIMENT ||
                                store.status == Status.RUNNING_IMAGE_GENERATION"
                                    class="card card-middle"
                                >
                                    <v-row>
                                        <v-col>
                                            <v-progress-linear
                                                class="rounded-lg"
                                                v-model="store.progress"
                                                :buffer-value="store.progress"
                                                color="orange"
                                                height="10"
                                            />
                                            <v-chip
                                                :color="store.message_color"
                                                text-color="white"
                                                class="card mt-2"
                                                size="large"
                                                label
                                                :prepend-icon="store.message_icon"
                                            >
                                                {{ store.status_message }}
                                            </v-chip>
                                        </v-col>
                                    </v-row>
                                    <v-row class="text-center">
                                        <v-col>
                                            <v-progress-circular
                                                class="rounded-lg"
                                                :size="70"
                                                :width="7"
                                                :value="store.progress"
                                                :color="store.message_color"
                                                indeterminate
                                            />
                                        </v-col>
                                    </v-row>
                                </v-card-text>
                                <v-card-text
                                    v-else-if="store.status == Status.RESULT_READY || store.status == Status.FAILED"
                                    class="card card-middle pb-2">
                                    <v-carousel
                                        v-if="store.status == Status.RESULT_READY && store.result.images.length > 0"
                                        hide-delimiters
                                        sm="12"
                                        class="pt-0 rounded-lg"
                                        show-arrows="hover"
                                        style="height: auto"
                                    >
                                        <v-carousel-item
                                            v-for="(image, index) in store.result.images"
                                            :key="index"
                                            :src="image"
                                        >
                                            <v-row class="text-center">
                                                <v-col>
                                                    <div class="title d-flex flex-row card-middle pt-4 pl-4">
                                                        <v-btn color="pink"
                                                               dark
                                                               large
                                                               @click="downloadImage(index)"
                                                               icon="mdi mdi-file-download-outline"
                                                               title="Download image"
                                                        />
                                                    </div>
                                                </v-col>
                                                <v-col>
                                                    <div v-if="isMobile()"
                                                         class="title d-flex flex-row pt-4 pr-4 justify-end">
                                                        <v-snackbar
                                                            :timeout="3000"
                                                            color="white"
                                                            multi-line
                                                        >
                                                            <template v-slot:activator="{ props }">
                                                                <v-btn
                                                                    dark
                                                                    large
                                                                    icon="mdi mdi-brain"
                                                                    title="Image generation model"
                                                                    v-bind="props"
                                                                />
                                                            </template>
                                                            <b>Image generation model:</b>
                                                            <br/>
                                                            {{
                                                                store.intermediate_results.image_generation_models.value[index]
                                                            }}
                                                        </v-snackbar>
                                                    </div>
                                                    <div v-else class="title d-flex flex-row pt-4 pr-4 justify-end">
                                                        <v-chip color="white"
                                                                variant="elevated"
                                                                size="x-large"
                                                                label
                                                                title="Image generation model"
                                                        >
                                                            <v-icon start icon="mdi-brain"></v-icon>
                                                            {{
                                                                store.intermediate_results.image_generation_models.value[index]
                                                            }}
                                                        </v-chip>
                                                    </div>
                                                </v-col>
                                            </v-row>
                                        </v-carousel-item>
                                    </v-carousel>
                                    <v-chip
                                        v-if="store.status == Status.FAILED"
                                        color="red"
                                        text-color="white"
                                        class="card"
                                        size="large"
                                        prepend-icon="mdi mdi-alert-octagon-outline"
                                    >
                                        Error
                                    </v-chip>
                                </v-card-text>
                                <v-card-text v-else class="card card-middle pb-2">
                                    <v-container class="pl-0 pr-0 pb-0 pt-0">
                                        <v-row class="text-center">
                                            <v-col class="pb-0">
                                                <div class="custom-text-field rounded-lg mb-5">
                                                    <v-text-field
                                                        label="YouTube URL"
                                                        color="orange"
                                                        icon="mdi-youtube"
                                                        variant="solo"
                                                        prepend-inner-icon="mdi mdi-youtube"
                                                        @input="store.disabled = store.url.length == 0"
                                                        v-model="store.url"
                                                        :disabled="store.file.name.length > 0"
                                                        class="pb-4"
                                                    />
                                                </div>
                                            </v-col>
                                        </v-row>
                                        <v-row class="text-center mt-1">
                                            <v-col class="text-amber text-h6">
                                                OR
                                            </v-col>
                                        </v-row>
                                        <v-row class="text-center">
                                            <v-col>
                                                <FileUpload/>
                                            </v-col>
                                        </v-row>
                                    </v-container>
                                </v-card-text>
                                <v-card-actions class="pl-4 pr-4 pb-4 card">
                                    <v-row v-if="store.status == Status.RESULT_READY || store.status == Status.FAILED">
                                        <v-col
                                            cols="9"
                                            class="pr-0"
                                            v-if="store.status == Status.RESULT_READY"
                                        >
                                            <v-btn
                                                elevation="2"
                                                color="success"
                                                variant="flat"
                                                size="x-large"
                                                class="rounded-lg"
                                                height="100%"
                                                block
                                                v-bind="store"
                                                @click="downloadAll"
                                                prepend-icon="mdi mdi-folder-arrow-down-outline"
                                                title="Download all files"
                                            >
                                                Download
                                            </v-btn>
                                        </v-col>
                                        <v-col>
                                            <v-btn
                                                v-if="store.status == Status.FAILED"
                                                elevation="2"
                                                color="orange"
                                                variant="elevated"
                                                size="x-large"
                                                class="rounded-lg"
                                                block
                                                @click="resetStore"
                                                prepend-icon="mdi mdi-refresh"
                                                title="Reset"
                                            >
                                                Start Over
                                            </v-btn>
                                            <v-btn
                                                v-else
                                                elevation="2"
                                                color="orange"
                                                variant="elevated"
                                                size="large"
                                                class="rounded-lg"
                                                block
                                                @click="resetStore"
                                                icon="mdi mdi-refresh"
                                                title="Reset"
                                            />
                                        </v-col>
                                        <v-divider
                                            class="rounded-lg border-opacity-75 mt-2 mb-2 mr-4 ml-4"
                                            :thickness="3"
                                        />
                                        <v-col cols="12" v-if="store.window_page != 'run'">
                                            <v-btn
                                                elevation="2"
                                                color="green"
                                                variant="flat"
                                                size="x-large"
                                                class="rounded-lg"
                                                block
                                                prepend-icon="mdi mdi-play-circle-outline"
                                                @click="store.window_page = 'run'"
                                            >
                                                Execution
                                            </v-btn>
                                        </v-col>
                                        <v-col cols="12" v-if="store.window_page != 'info'">
                                            <v-btn
                                                elevation="2"
                                                color="blue-grey"
                                                variant="flat"
                                                size="x-large"
                                                class="rounded-lg"
                                                block
                                                prepend-icon="mdi mdi-information-outline"
                                                @click="store.window_page = 'info'"
                                            >
                                                Results
                                            </v-btn>
                                        </v-col>
                                    </v-row>
                                    <v-row v-else>
                                        <v-col
                                            cols="12"
                                        >
                                            <v-btn
                                                elevation="2"
                                                color="orange"
                                                variant="flat"
                                                size="x-large"
                                                class="rounded-lg"
                                                block
                                                v-bind="store"
                                                @click="handleClick"
                                                :prepend-icon="store.status == Status.IDLE ?
                                            'mdi mdi-play' : 'mdi mdi-clock-outline'"
                                            >
                                                {{ store.status == Status.IDLE ? 'Launch' : ' Running...' }}
                                            </v-btn>
                                        </v-col>
                                        <v-divider
                                            v-if="store.status != Status.IDLE"
                                            class="rounded-lg border-opacity-75 mt-2 mb-2 mr-4 ml-4"
                                            :thickness="3"
                                        />
                                        <v-col cols="12" v-if="store.window_page != 'run'">
                                            <v-btn
                                                elevation="2"
                                                color="green"
                                                variant="flat"
                                                size="x-large"
                                                class="rounded-lg"
                                                block
                                                prepend-icon="mdi mdi-play-circle-outline"
                                                @click="store.window_page = 'run'"
                                            >
                                                Execution
                                            </v-btn>
                                        </v-col>
                                        <v-col cols="12" v-if="store.window_page != 'info' &&
                                         store.status != Status.IDLE">
                                            <v-btn
                                                elevation="2"
                                                color="blue-grey"
                                                variant="flat"
                                                size="x-large"
                                                class="rounded-lg"
                                                block
                                                prepend-icon="mdi mdi-information-outline"
                                                @click="store.window_page = 'info'"
                                            >
                                                Results
                                            </v-btn>
                                        </v-col>
                                    </v-row>
                                </v-card-actions>
                            </v-card>
                        </v-window-item>
                        <v-window-item
                            value="info"
                        >
                            <v-card
                                width="100%"
                                class="mx-auto gradient rounded-lg card-container"
                            >
                                <v-card-title class="headline card">
                                    <img
                                        class="mt-3"
                                        src="@/assets/logo.svg"
                                        alt="logo"/>
                                </v-card-title>
                                <v-card-text class="pb-2">
                                    <v-expansion-panels
                                        focusable
                                        class="rounded-lg">
                                        <v-expansion-panel
                                            class="rounded-lg"
                                            id="whisper"
                                            :title="store.intermediate_results.whisper.title"
                                            :disabled="store.intermediate_results.whisper.value=='null'"
                                        >
                                            <v-expansion-panel-text class="custom-expansion-panel">
                                                {{ store.intermediate_results.whisper.value }}
                                            </v-expansion-panel-text>
                                        </v-expansion-panel>
                                        <v-expansion-panel
                                            class="rounded-lg"
                                            id="sentiment"
                                            :title="store.intermediate_results.sentiment.title"
                                            :disabled="store.intermediate_results.sentiment.value=='null'"
                                        >
                                            <v-expansion-panel-text>
                                                <pre class="text-left custom-expansion-panel">
                                                    {{ store.intermediate_results.sentiment.value }}
                                                </pre>
                                            </v-expansion-panel-text>
                                        </v-expansion-panel>
                                        <v-expansion-panel
                                            class="rounded-lg"
                                            id="music_style"
                                            :title="store.intermediate_results.music_style.title"
                                            :disabled="store.intermediate_results.music_style.value=='null'"
                                        >
                                            <v-expansion-panel-text>
                                                <pre class="text-left custom-expansion-panel">
                                                    {{ store.intermediate_results.music_style.value }}
                                                </pre>
                                            </v-expansion-panel-text>
                                        </v-expansion-panel>
                                        <v-expansion-panel
                                            class="rounded-lg"
                                            id="music"
                                            :title="store.intermediate_results.image_generation.title"
                                            :disabled="store.intermediate_results.image_generation.value=='null'"
                                        >
                                            <v-expansion-panel-text>
                                                <pre class="text-left custom-expansion-panel">
                                                    {{ store.intermediate_results.image_generation.value }}
                                                </pre>
                                            </v-expansion-panel-text>
                                        </v-expansion-panel>
                                    </v-expansion-panels>
                                </v-card-text>
                                <v-card-actions class="pl-4 pr-4 pb-4 card">
                                    <v-row>
                                        <v-col cols="12" v-if="store.window_page != 'run'">
                                            <v-btn
                                                elevation="2"
                                                color="light-green"
                                                variant="flat"
                                                size="x-large"
                                                class="rounded-lg"
                                                block
                                                prepend-icon="mdi mdi-play-circle-outline"
                                                @click="store.window_page = 'run'"
                                            >
                                                Execution
                                            </v-btn>
                                        </v-col>
                                        <v-col cols="12" v-if="store.window_page != 'info'">
                                            <v-btn
                                                elevation="2"
                                                color="blue-grey"
                                                variant="flat"
                                                size="x-large"
                                                class="rounded-lg"
                                                block
                                                prepend-icon="mdi mdi-information-outline"
                                                @click="store.window_page = 'info'"
                                            >
                                                Results
                                            </v-btn>
                                        </v-col>
                                    </v-row>
                                </v-card-actions>
                            </v-card>
                        </v-window-item>
                    </v-window>
                </v-col>
            </v-row>
        </v-layout>
    </v-container>
</template>

<style scoped>
.full-height {
<<<<<<< HEAD
    height: 95vh;
=======
    // height full size
    height: 100vh;
>>>>>>> 46c41fc7
    overflow: auto;
}

.card-container {
    display: flex;
    flex-direction: column;
    height: 95%;
}

.card-middle {
    height: 100%;
}

.card {
    height: auto;
}

.centered {
    display: flex;
    align-items: center;
    justify-content: center;
}

.bg-gradient {
    background: linear-gradient(15deg, #13547a 0%, #80d0c7 100%);
}

.gradient {
    background: linear-gradient(109.6deg, rgb(0, 37, 84) 11.2%, rgba(0, 37, 84, 0.32) 100.2%);
    color: white;
}

.custom-expansion-panel {
    white-space: pre-wrap;
    word-wrap: break-word;
    max-width: 100%;
}

@media (max-width: 600px) {
    .custom-expansion-panel {
        max-width: 326px;
    }
}

.custom-text-field {
    overflow: hidden;
    height: 56px;
}
</style><|MERGE_RESOLUTION|>--- conflicted
+++ resolved
@@ -696,12 +696,8 @@
 
 <style scoped>
 .full-height {
-<<<<<<< HEAD
-    height: 95vh;
-=======
     // height full size
     height: 100vh;
->>>>>>> 46c41fc7
     overflow: auto;
 }
 
