# This is a workflow to deploy all services to k8s cluster
name: train-report-workflow

# Controls when the workflow will run
on:
  # Triggers the workflow on pull request events but only for the "main" branch
  pull_request:
<<<<<<< HEAD
=======
    types: [opened]
    branches: ["train-model", "main"]
>>>>>>> f58902cc

  # Allows you to run this workflow manually from the Actions tab
  workflow_dispatch:

# A workflow run is made up of one or more jobs that can run sequentially or in parallel
jobs:
  # This workflow contains a single job called "report"
  report:
    permissions: write-all
    if: github.event_name == 'pull_request'
    runs-on: ubuntu-latest
    steps:
      - name: Checkout repository
        uses: actions/checkout@v3
        with:
          ref: ${{ github.event.pull_request.head.sha }}
      - name: Setup DVC
        uses: iterative/setup-dvc@v1
        with:
          version: '2.37.0'
      - name: Setup MINIO
        env: 
          MINIO_USR: ${{ secrets.MINIO_USR }}
          MINIO_PWD: ${{ secrets.MINIO_PWD }}
        run: |
          envsubst < .dvc/config > .dvc/config.local
      - name: Setup Node
        uses: actions/setup-node@v3
        with:
          node-version: '16'
      - name: Setup CML
        uses: iterative/setup-cml@v1
        with:
          version: '0.18.17'
      - name: Create CML report
        env:
          REPO_TOKEN: ${{ secrets.GITHUB_TOKEN }}
        run: |
          # Fetch all other Git branches
          git fetch --depth=1 origin main:main

          # Compare parameters to main branch
          echo "# Params workflow vs. main" >> report.md
          echo >> report.md
          dvc params diff main --show-md >> report.md
          echo >> report.md

          # Compare metrics to main branch
          echo "# Metrics workflow vs. main" >> report.md
          echo >> report.md
          dvc metrics diff main --show-md >> report.md
          echo >> report.md

          # Create plots
          echo "# Plots" >> report.md
          echo >> report.md

          echo "## Confusion matrix" >> report.md
          echo >> report.md
          dvc plots diff \
            --target evaluation/plots/sklearn/cm.json \
            --template confusion \
            -x actual \
            -y predicted \
            --show-vega main > vega.json
          vl2png vega.json > confusion_matrix.png
          echo '![](./confusion_matrix.png "Confusion Matrix")' >> report.md
          echo >> report.md

          # Publish the CML report
          cml comment update --target=pr --publish report.md<|MERGE_RESOLUTION|>--- conflicted
+++ resolved
@@ -3,13 +3,8 @@
 
 # Controls when the workflow will run
 on:
-  # Triggers the workflow on pull request events but only for the "main" branch
+  # Triggers the workflow on pull request events
   pull_request:
-<<<<<<< HEAD
-=======
-    types: [opened]
-    branches: ["train-model", "main"]
->>>>>>> f58902cc
 
   # Allows you to run this workflow manually from the Actions tab
   workflow_dispatch:
