# This is a workflow to deploy all services to k8s cluster
name: train-report-workflow

# Controls when the workflow will run
on:
  # Triggers the workflow on pull request events but only for the "main" branch
  pull_request:
    types: [opened]
<<<<<<< HEAD
    branches: ["train-model", "main"
=======
    branches: ["train-model", "main"]
>>>>>>> f58902cc

  # Allows you to run this workflow manually from the Actions tab
  workflow_dispatch:

# A workflow run is made up of one or more jobs that can run sequentially or in parallel
jobs:
  # This workflow contains a single job called "build"
  report:
    permissions: write-all
    if: github.event_name == 'pull_request'
    runs-on: ubuntu-latest
    steps:
      - name: Checkout repository
        uses: actions/checkout@v3
        with:
          ref: ${{ github.event.pull_request.head.sha }}
      - name: Setup DVC
        uses: iterative/setup-dvc@v1
        with:
          version: '2.37.0'
      - name: Setup MINIO
        env: 
          MINIO_USR: ${{ secrets.MINIO_USR }}
          MINIO_PWD: ${{ secrets.MINIO_PWD }}
        run: |
          envsubst < .dvc/config > .dvc/config.local
      - name: Setup Node
        uses: actions/setup-node@v3
        with:
          node-version: '16'
      - name: Setup CML
        uses: iterative/setup-cml@v1
        with:
          version: '0.18.17'
      - name: Create CML report
        env:
          REPO_TOKEN: ${{ secrets.GITHUB_TOKEN }}
        run: |
          # Fetch all other Git branches
          git fetch --depth=1 origin main:main

          # Compare parameters to main branch
          echo "# Params workflow vs. main" >> report.md
          echo >> report.md
          dvc params diff main --show-md >> report.md
          echo >> report.md

          # Compare metrics to main branch
          echo "# Metrics workflow vs. main" >> report.md
          echo >> report.md
          dvc metrics diff main --show-md >> report.md
          echo >> report.md

          # Create plots
          echo "# Plots" >> report.md
          echo >> report.md

          echo "## Confusion matrix" >> report.md
          echo >> report.md
          dvc plots diff \
            --target evaluation/plots/sklearn/cm.json \
            --template confusion \
            -x actual \
            -y predicted \
            --show-vega main > vega.json
          vl2png vega.json > confusion_matrix.png
          echo '![](./confusion_matrix.png "Confusion Matrix")' >> report.md
          echo >> report.md

          # Publish the CML report
          cml comment update --target=pr --publish report.md<|MERGE_RESOLUTION|>--- conflicted
+++ resolved
@@ -6,11 +6,7 @@
   # Triggers the workflow on pull request events but only for the "main" branch
   pull_request:
     types: [opened]
-<<<<<<< HEAD
-    branches: ["train-model", "main"
-=======
     branches: ["train-model", "main"]
->>>>>>> f58902cc
 
   # Allows you to run this workflow manually from the Actions tab
   workflow_dispatch:
